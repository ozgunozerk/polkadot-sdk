--- conflicted
+++ resolved
@@ -54,13 +54,7 @@
 		}
 
 		fn on_runtime_upgrade() -> Weight {
-<<<<<<< HEAD
 			let current = Pallet::<T>::current_storage_version();
-=======
-			use sp_runtime::Saturating;
-
-			let current = Pallet::<T>::in_code_storage_version();
->>>>>>> 0becc45b
 			let onchain = Pallet::<T>::on_chain_storage_version();
 
 			if onchain > 0 {
