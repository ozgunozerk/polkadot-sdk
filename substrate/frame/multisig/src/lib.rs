--- conflicted
+++ resolved
@@ -185,13 +185,8 @@
 		type WeightInfo: WeightInfo;
 	}
 
-<<<<<<< HEAD
-	/// The current storage version.
+	/// The in-code storage version.
 	const STORAGE_VERSION: StorageVersion = StorageVersion::new(2);
-=======
-	/// The in-code storage version.
-	const STORAGE_VERSION: StorageVersion = StorageVersion::new(1);
->>>>>>> 0becc45b
 
 	#[pallet::pallet]
 	#[pallet::storage_version(STORAGE_VERSION)]
